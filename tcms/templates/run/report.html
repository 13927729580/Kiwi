--- conflicted
+++ resolved
@@ -143,8 +143,6 @@
 				<td><a href="{{ bug_url }}" target="_blank">{{ bug_url }}</a></td>
 			</tr>
 			{% endfor %}
-<<<<<<< HEAD
-=======
 		</table>
 		{% endif %}
 
@@ -162,7 +160,6 @@
 				<td><a href="{{ report_url }}" target="_blank">{{ report_url }}</a></td>
 			</tr>
 			{% endfor %}
->>>>>>> 983ea93d
 		</table>
 		{% endif %}
 	</div>
