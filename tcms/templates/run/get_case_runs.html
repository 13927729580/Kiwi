{% load extra_filters %}
<form id="id_form_case_runs">
<div class="mixbar"> 
	<span class="tit" style='float:left'>Cases: {{ test_case_runs_count }}</span>
	<ul class="btnBlue btnBlueFilter" id="showFilterBtn">
		<li class="btnBlueL"></li>
		<li class="btnBlueC"><a title="Click to show filter case-run options" id='filter_case_run'>Show filter options</a></li>
		<li class="btnBlueR"></li>
	</ul>
	<div class='right_float tit'>
		<input id="id_check_box_auto_blinddown" type="checkbox" />
		<label for="id_check_box_auto_blinddown" title="Automatically display next text case">Automatically</label>
		<input id="id_check_box_highlight" type="checkbox" />
		<label for="id_check_box_highlight" title="Highlight my assigned runs">Highlight</label>
	</div>
	<div>
		<div class="btnBlueCaserun">
			<span>Cases</span>
			<ul>
				{% if perms.testruns.add_testcaserun %}
				<li><a href="{% url "add-cases-to-run" test_run.run_id %}" class="addBlue9">Add</a></li>
				{% endif %}
				{% if perms.testruns.delete_testcaserun %}
				<li><a href="#" title="Remove selected cases form this test run" data-param="{{ test_run.run_id }}" class="removeBlue9 js-del-case">Remove</a></li>
				{% endif %}
				{% if perms.testruns.change_testcaserun %}
				<li><a id="id_sort" title="Click me,then Drag and drop the rows to adjust the order,and click 'Done Sorting' link to submit your changes" href="#" class="reorderBlue9">Re-order</a></li>
				<li><a href="#" title="Update the IDLE case runs to newest case text" href="javascript:void(0)" data-param="{% url 'tcms.testruns.views.update_case_run_text' test_run.pk %}" class="updateBlue9 js-update-case">Update</a></li>
				{% endif %}
				{% if perms.testruns.change_testcaserun %}
				<li><a href="#" title="Assignee this case(s) to other people" class="assigneeBlue9 js-change-assignee">Assignee</a></li>
				{% endif %}
			</ul>
		</div>
		<div class="btnBlueCaserun">
			<span>Status</span>
			<ul class="statusOptions">
				{% for tcrs in test_case_run_status %}
				<li><a value="{{ tcrs.pk }}" href="#" class="{{ tcrs|lower }}Blue9">{{ tcrs }}</a></li>
				{% endfor %}
			</ul>
		</div>
		<div class="btnBlueCaserun">
			<span>Bugs</span>
			<ul>
				<li><a href="javascript:void(0);" class="addBlue9 js-add-bugs">Add</a></li>
				<li><a href="javascript:void(0);" class="removeBlue9 js-remove-bugs">Remove</a></li>
			</ul>
		</div>
		<div class="btnBlueCaserun">
			<span>Comment</span>
			<ul>
				<li><a href="#" class="addBlue9 js-show-commentdialog">Add</a></li>
			</ul>
		</div>
	</div>
	<div class="clear"></div>
</div>
</form>
<form id="id_filter" action="." method="get" style='display:none'>
	<div style="border:1px solid #235D9F; margin:2px; padding:8px; background:#DEEAF7;">
		<input type="hidden" name="order_by" value="{{ REQUEST_CONTENTS.order_by }}" />
		<div class="leftlistinfo">
			<div class="listinfo">
				<span class="title"><label for="id_summary">Summary&nbsp;:</label></span>
				<input id="id_summary" type="text" name="case__summary__icontains" value="{{ REQUEST_CONTENTS.case__summary__icontains }}" />
			</div>
			<div class="listinfo">
				<span class="title"><label for="id_default_tester">Default tester&nbsp;:</label></span>
				<input id="id_default_tester" type="text" name="tested_by__email__startswith" value="{{ REQUEST_CONTENTS.tested_by__email__startswith }}" />
			</div>
			<div class="listinfo">
				<span class="title"><label for="id_assignee">Assignee&nbsp;:</label></span>
				<input id="id_assignee" type="text" name="assignee__email__startswith" value="{{ REQUEST_CONTENTS.assignee__email__startswith }}" />
			</div>
			<div class="listinfo">
				<span class="title"><label for="id_is_automated">Automated&nbsp;:</label></span>
				<select id="id_is_automated" name="case__is_automated">
					<option value="">--------</option>
										<option value="0">Manual</option>
										<option value="1">Auto</option>
				</select>
			</div>
		</div>
		<div class="rightlistinfo">
			<div class="listinfo">
				<span class="title"><label for="id_bug">Bug&nbsp;:</label></span>
				<input id="id_bug" type="text" name="case_run_bug__bug_id__in" value="{{ REQUEST_CONTENTS.case_run_bug__bug_id__in }}" />
				<span class='grey'>You can type multiple bugs by comma.</span>
			</div>
			<div class="listinfo">
				<span class="title"><label for="id_case_run_status">Status&nbsp;:</label></span>
				<select id="id_case_run_status" name="case_run_status__pk">
					<option value="">--------</option>
					{% for case_run_status in test_case_run_status %}
					<option value="{{ case_run_status.pk }}" {% ifequal case_run_status.pk REQUEST_CONTENTS.case_run_status__pk|smart_int %}selected="selected"{% endifequal %}>{{ case_run_status }}</option>
					{% endfor %}
				</select>
			</div>
			<div class="listinfo">
				<span class="title"><label for="id_priority">Priority&nbsp;:</label></span>
				<select id="id_priority" name="case__priority__pk">
					<option value="">--------</option>
					{% for priority in priorities %}
					<option value="{{ priority.pk }}" {% ifequal priority.pk REQUEST_CONTENTS.case__priority__pk|smart_int %}selected="selected"{% endifequal %}>{{ priority }}</option>
					{% endfor %}
				</select>
			</div>
			<div class="listinfo">
				<span class="title"><label for="id_tags">Tag&nbsp;:</label></span>
				<input id="id_tag" type="text" name="case__tag__name" value="{{ REQUEST_CONTENTS.case_tag__name }}" />
			</div>
		</div>
		<div class='clear'></div>
		<div class='button_box2'>
		<input type="submit" value='Search' />
		<input type="reset" value='Reset' />
	</div>
	</div>
</form>

<div class="mixbar fixed">
	<div class="tit" style="width: 50px; float: left; height: 100%; margin: 0px; text-align: center;">Tags:</div>
	<div style="margin-left: 50px; line-height:22px;" class="taglist">
		{% for tag in case_own_tags %}
		{{ tag }}&nbsp;&nbsp;<span class="grey">-</span>&nbsp;&nbsp;
		{% empty %}
		<span class="grey">No tags in cases</span>
		{% endfor %}
	</div>
</div>

{% include "run/table_caseruns.html" %}

<div id="addlink_dialog" title="Add Test Log">
	<p>All these fields are required.</p>
	<form>
		<fieldset style="padding:0; border:0; margin-top:25px;">
			<label for="testlog_name" style="display:block">Name <span style="color:red">*</span> (64 characters at most)</label>
			<input type="text" id="testlog_name" name="testlog_name" size="64"
				class="text ui-widget-content ui-corner-all"
				style="margin-bottom:12px; width:95%; padding: .4em; display:block"/>
			<label for="testlog_url" style="display:block">URL <span style="color:red">*</span></label>
			<textarea id="testlog_url" name="testlog_url" rows="3"
				class="text ui-widget-content ui-corner-all"
				style="width:95%; display:block"></textarea>
		</fieldset>
	</form>
</div>
	<script id="add_issue_form_template" type="text/x-handlebars-template">
{% verbatim %}
<<<<<<< HEAD
            <h4>{{ action_button_text }} bug</h4>
=======
	<h4>{{ action_button_text }} bug</h4>
>>>>>>> 983ea93d
		<form id="add_issue_form">
			<input type="hidden" name="a" value="{{ a }}">
				{{#each hiddenFields}}
					<input type="hidden" name="{{ this.name }}" value="{{ this.value }}">
				{{/each}}
{% endverbatim %}
			<div class="bug_type" id="id_bug_type">Issue Tracker</div>
			<select name="bug_system_id" id="bug_system_id">
<<<<<<< HEAD
                        {% for btr in bug_trackers %}
                            <option value="{{ btr.pk }}" data-validation-regexp="{{ btr.validate_reg_exp }}">{{ btr.name }}</option>
                        {% endfor %}
			</select>
			</br>
			<div id="bug-system" style="line-height:30px;">
				<div class="bug_id">Bug ID</div>
					<input type="text" name="bug_id">
					</br>
=======
			{% for btr in bug_trackers %}
				<option value="{{ btr.pk }}" data-validation-regexp="{{ btr.validate_reg_exp }}">{{ btr.name }}</option>
			{% endfor %}
			</select>
			</br>
{% verbatim %}
                    {{#if show_bug_id_field}}
			<div id="bug-system" style="line-height:30px;">
				<div class="bug_id">Bug ID</div>
				<input type="text" name="bug_id">
				</br>
				<input type="checkbox" name="bz_external_track" value="bz_external_track">&nbsp;
				<span class="use_bz_external_track">Check to add Test Case(s) to Issue Tracker</span>
>>>>>>> 983ea93d
			</div>
			</br></br>
                    {{/if}}
			<div>
<<<<<<< HEAD
{% verbatim %}
=======
>>>>>>> 983ea93d
				<input type="submit" value="{{ action_button_text }}">
{% endverbatim %}
				<input type="button" value="Cancel" class="js-cancel-button" >
			</div>
		</form>
	</script>
	<script id="batch_add_comment_to_caseruns_template" type="text/x-handlebars-template">
		<ul>
			<li><b>Comments: </b></li>
			<li><textarea name="comments" id="commentText" style="width:100%;height:100px;"></textarea></li>
			<li>
				<button id="btnComment">Confirm</button>
				<button id="btnCancelComment">Cancel</button>
				<span id="commentsErr"></span>
			</li>
		</ul>
	</script><|MERGE_RESOLUTION|>--- conflicted
+++ resolved
@@ -149,11 +149,7 @@
 </div>
 	<script id="add_issue_form_template" type="text/x-handlebars-template">
 {% verbatim %}
-<<<<<<< HEAD
-            <h4>{{ action_button_text }} bug</h4>
-=======
 	<h4>{{ action_button_text }} bug</h4>
->>>>>>> 983ea93d
 		<form id="add_issue_form">
 			<input type="hidden" name="a" value="{{ a }}">
 				{{#each hiddenFields}}
@@ -162,17 +158,6 @@
 {% endverbatim %}
 			<div class="bug_type" id="id_bug_type">Issue Tracker</div>
 			<select name="bug_system_id" id="bug_system_id">
-<<<<<<< HEAD
-                        {% for btr in bug_trackers %}
-                            <option value="{{ btr.pk }}" data-validation-regexp="{{ btr.validate_reg_exp }}">{{ btr.name }}</option>
-                        {% endfor %}
-			</select>
-			</br>
-			<div id="bug-system" style="line-height:30px;">
-				<div class="bug_id">Bug ID</div>
-					<input type="text" name="bug_id">
-					</br>
-=======
 			{% for btr in bug_trackers %}
 				<option value="{{ btr.pk }}" data-validation-regexp="{{ btr.validate_reg_exp }}">{{ btr.name }}</option>
 			{% endfor %}
@@ -186,15 +171,10 @@
 				</br>
 				<input type="checkbox" name="bz_external_track" value="bz_external_track">&nbsp;
 				<span class="use_bz_external_track">Check to add Test Case(s) to Issue Tracker</span>
->>>>>>> 983ea93d
 			</div>
 			</br></br>
                     {{/if}}
 			<div>
-<<<<<<< HEAD
-{% verbatim %}
-=======
->>>>>>> 983ea93d
 				<input type="submit" value="{{ action_button_text }}">
 {% endverbatim %}
 				<input type="button" value="Cancel" class="js-cancel-button" >
