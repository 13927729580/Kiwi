--- conflicted
+++ resolved
@@ -14,11 +14,7 @@
 from tcms.core.utils.checksum import checksum
 from tcms.core.utils.timedeltaformat import format_timedelta
 from tcms.testcases import signals as case_watchers
-<<<<<<< HEAD
-=======
-from tcms.testcases import sqls as SQL
 from tcms.issuetracker.types import IssueTrackerType
->>>>>>> 983ea93d
 
 
 try:
@@ -646,8 +642,6 @@
         verbose_name='RegExp for ID validation',
         help_text='A valid JavaScript regular expression such as ^\d$',
     )
-<<<<<<< HEAD
-=======
 
     tracker_type = models.CharField(
         max_length=128,
@@ -685,7 +679,6 @@
         null=True,
         blank=True,
         verbose_name='API password or token')
->>>>>>> 983ea93d
 
     class Meta:
         db_table = u'test_case_bug_systems'
