# -*- coding: utf-8 -*-

import httplib

from django import test
from django.core.urlresolvers import reverse

from tcms.testruns.models import TestCaseRun
from tcms.tests import BasePlanCase
from tcms.tests.factories import TestRunFactory
from tcms.tests.factories import TestBuildFactory
from tcms.tests.factories import TestCaseRunFactory


# ### Test case for View methods ###


class TestOrderCases(BasePlanCase):
    """Test view method order_case"""

    @classmethod
    def setUpTestData(cls):
        super(TestOrderCases, cls).setUpTestData()
        cls.build = TestBuildFactory(product=cls.product)
        cls.test_run = TestRunFactory(product_version=cls.version, plan=cls.plan,
                                      manager=cls.tester, default_tester=cls.tester)
        cls.case_run_1 = TestCaseRunFactory(assignee=cls.tester, tested_by=cls.tester,
                                            run=cls.test_run, case=cls.case_1, build=cls.build,
                                            sortkey=101)
        cls.case_run_2 = TestCaseRunFactory(assignee=cls.tester, tested_by=cls.tester,
                                            run=cls.test_run, case=cls.case_2, build=cls.build,
                                            sortkey=200)
        cls.case_run_3 = TestCaseRunFactory(assignee=cls.tester, tested_by=cls.tester,
                                            run=cls.test_run, case=cls.case_3, build=cls.build,
                                            sortkey=300)
        cls.client = test.Client()

    def test_404_if_run_does_not_exist(self):
<<<<<<< HEAD
        nonexisting_run_pk = 999999
=======
        nonexisting_run_pk = TestRun.objects.last().pk + 1
>>>>>>> fa98cb2f
        url = reverse('tcms.testruns.views.order_case', args=[nonexisting_run_pk])
        response = self.client.get(url)
        self.assertEqual(httplib.NOT_FOUND, response.status_code)

    def test_prompt_if_no_case_run_is_passed(self):
        url = reverse('tcms.testruns.views.order_case', args=[self.test_run.pk])
        response = self.client.get(url)
        self.assertIn('At least one case is required by re-oder in run', response.content)

    def test_order_case_runs(self):
        url = reverse('tcms.testruns.views.order_case', args=[self.test_run.pk])
        response = self.client.get(url, {'case_run': [self.case_run_1.pk,
                                                      self.case_run_2.pk,
                                                      self.case_run_3.pk]})

        redirect_to = reverse('tcms.testruns.views.get', args=[self.test_run.pk])
        self.assertRedirects(response, redirect_to)

        test_sortkeys = [
            TestCaseRun.objects.get(pk=self.case_run_1.pk).sortkey,
            TestCaseRun.objects.get(pk=self.case_run_2.pk).sortkey,
            TestCaseRun.objects.get(pk=self.case_run_3.pk).sortkey,
        ]
        self.assertEqual([10, 20, 30], test_sortkeys)<|MERGE_RESOLUTION|>--- conflicted
+++ resolved
@@ -36,11 +36,7 @@
         cls.client = test.Client()
 
     def test_404_if_run_does_not_exist(self):
-<<<<<<< HEAD
-        nonexisting_run_pk = 999999
-=======
         nonexisting_run_pk = TestRun.objects.last().pk + 1
->>>>>>> fa98cb2f
         url = reverse('tcms.testruns.views.order_case', args=[nonexisting_run_pk])
         response = self.client.get(url)
         self.assertEqual(httplib.NOT_FOUND, response.status_code)
